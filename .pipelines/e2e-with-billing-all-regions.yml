--- conflicted
+++ resolved
@@ -59,11 +59,8 @@
     - westeurope
     - northeurope
     - uksouth
-<<<<<<< HEAD
+    - ukwest
     - francecentral
-=======
-    - ukwest
->>>>>>> d969c8f2
 - stage: PhaseThree
   displayName: wait 2 hour to avoid resource threshold
   dependsOn: []
